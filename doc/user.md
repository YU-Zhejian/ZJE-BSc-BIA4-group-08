--- conflicted
+++ resolved
@@ -2,49 +2,25 @@
 
 ## Concepts and Procedures
 
-- An **image** is a two-dimensional, grey-scale, `skimage`-parsable (i.e., JPG, PNG, TIFF, etc.. DICOM/NIFFT is not parsale in current version) chest X-ray image.
-- A **classifier** classifies image to COVID, Normal and Viral Pneumonia.
-- A **preprocessor** transforms the image in a certain way that assists the classifier to classify the image.
-- A **preprocessor pipeline** consists of some preprocessors that are connected together. They transform the image in a sequential way.
-- **TOML** is the format in which configurations and are saved.
 
 ## Recommended Runtime Environment
 
-<<<<<<< HEAD
-- You are recommended to use this software on a Workstation with recent x86\_64 (Intel/AMD) CPU and 16 GiB of memory. Using this software on domestic laptops is possible but slow.
-- You are recommended to use POSIX-compiliant operating system (i.e., GNU/Linux, Apple MacOSX and other UNIX-like operating system). Microsoft Windows is supported but with impaired performance.
-- If you wish to use pre-processors or classifiers with neuron networks (e.g., SCGAN, ToyCNN, ResNet50), you are recommended to NVidia General-Purposed Graph Processing Unit (GPGPU) with 6 GiB GDDR6 display memory (e.g., NVidia GeForce RTX 2060). Using CPU is possible but much slower.
-- Your operating system should have a Python intepreter (version at least 3.8; CPython implementation). You are recommended to manage the dependencies using [Conda](https://docs.conda.io/), which is a general-purposed user-level package management system.
-=======
 - You are recommended to use this software on a Workstation with a recent x86\_64 (Intel/AMD) CPU and 16 GiB of memory. Using this software on domestic laptops is possible but slow.
 - You are recommended to use a POSIX-compiliant operating system.  Microsoft Windows is supported but with impaired performance.
 - If you wish to use pre-processors or classifiers with neuron networks (e.g., SCGAN, ToyCNN, ResNet50), you are recommended to NVidia General-Purposed Graph Processing Unit (GPGPU) with 6 GiB GDDR6 display memory (e.g., NVidia GeForce RTX 2060). Using the CPU is possible but much slower.
 - Your operating system should have a Python interpreter (version at least 3.8; CPython implementation). You are recommended to manage the dependencies using [Conda](https://docs.conda.io/), which is a general-purpose user-level package management system.
->>>>>>> eb2a1fe1
 
-## Usage
+## Usage with Installation
 
 This software can be installed in the following ways:
 
 1. Use pre-built binary wheels. Install this software using `pip install /path/to/BIA-G8-XXX.whl`.
-<<<<<<< HEAD
-
-    ```{note}
-    % TODO
-    For BIA4 marking: The binary wheel is available at <here>.
-    ```
-
-2. Clone this repository, build the wheels using `setuptools` and install it.
-=======
 2. Clone this repository, build the wheels using `setuptools`, and install it.
->>>>>>> eb2a1fe1
     1. Clone this repository using [Git](https://git-scm.com). We suppose you cloned it into somewhere called `{PROJECT_ROOT}`. Command: `git clone https://gitee.com/yuzjlab/2022-23-group-08`.
     2. Install `setuptool`, `build`, and `pip`.
     3. Build the wheel using `python -m build`.
     4. Install the wheel built at `{PROJECT_ROOT}/dist`.
 
-<<<<<<< HEAD
-=======
 ### Using the Commandline Interface
 
 Use a command-line version of Preprocessor Explorer using:
@@ -59,7 +35,6 @@
 
 % TODO
 
->>>>>>> eb2a1fe1
 ````{hint}
 **Always check whether you are using the correct Python Interpreter.**
 
@@ -96,121 +71,9 @@
 Conda may forget to update the `PATH` environment variable after activating the corresponding environment. If so, you may invoke Python using `${CONDA_PREFIX}/python`.
 ````
 
-### Using the Commandline Interface
-
-Before, we need to create the preprocessor configuration file: in TOML format. This step can be done by Preprocessor Explorer, or use pre-trained preprocessing configurations available at `{PROJECT_ROOT}/pretrained/pp_*.toml`.
-
-An example of preprocessor pipeline config:
-
-```toml
-[0]
-name = "dumb"
-
-[0.args]
-
-[1]
-name = "normalize"
-
-[1.args]
-
-[version_info]
-BIA_G8 = "0.0.1"
-numpy = "1.23.4"
-sklearn = "1.1.3"
-joblib = "1.1.1"
-xgboost = "1.7.0"
-matplotlib = "3.6.2"
-skimage = "0.19.3"
-tomli = "2.0.1"
-tomli-w = "1.0.0"
-torch = "1.13.0"
-python = "3.8.13"
-
-[metadata]
-time_gmt = "Sun Dec 11 07:29:12 2022"
-time_local = "Sun Dec 11 15:29:12 2022"
-
-[metadata.platform_uname]
-system = "Windows"
-node = "DESKTOP-CGV4O9H"
-release = "10"
-version = "10.0.25236"
-machine = "AMD64"
-processor = "Intel64 Family 6 Model 142 Stepping 12, GenuineIntel"
-```
-
-This preprocessor pipeline contains 2 steps: The first step does nothing and the second step normalizes the image to required format.
-
-You may also use interactive Preprocessor Explorer (PPE) where you can add step, observe its effect on a sample image.
-
-Use command-line version of PPE using:
-
-```shell
-python -m BIA_G8._main.preprocessor_explorer --input_path {SAMPLE_IMG} --pp_output_path {OUTPUT_TOML}
-```
-
-where `{SAMPLE_IMG}` is the sample chest X-ray image you wish to use and `{OUTPUT_TOML}` is the destination TOML file. After starting the PPE, you would see an interface like:
-
-```text
-Preprocessor Ready. Available Preprocessors:
-        0: dumb -- This preprocessor does nothing!
-        1: describe -- This preprocessor describes status of current image
-        2: normalize -- This preprocessor normalize the image for analysis
-        3: adjust exposure -- This preprocessor can correct the image if it is underexposed or overexposed
-        4: denoise (median) -- This preprocessor can remove noise, especially salt & pepper noise
-        5: denoise (mean) -- This preprocessor can smooth the image and remove unnecessary details
-        6: denoise (gaussian) -- This preprocessor can remove noise, especially gaussian noise
-        7: unsharp mask -- This preprocessor can sharp the images, not recommended unless the image is blur
-        8: wiener deblur -- This preprocessor can deblur the images which is caused by the mild movement of patient
-        9: SCGAN deblur -- This preprocessor can deblur the images using SCGAN
-Enter Preprocessor ID (-1 to exit) >
-```
-
-The PPE would print all available pre-processors and its description, and the user should select one using the index displayed before the name. Use `-1` to save and exit PPE.
-
-For example, we select `2` and press enter. PPE would print:
-
-```text
-Selected preprocessor normalize.
-Preprocessor Initialized filter 'normalize' with arguments {}
-```
-
-The argument `{}` indicates that this pre-processor does not need any argument. After displaying above image, PPE would show image with this pre-processor applied. You can then choose whether to add this pre-processor to the pipeline by entering `Y` to the commandline interface or `N` to discard this pre-processor. PPE would save the pipeline once a `Y` is entered.
-
-There are also pre-processors that accepts arguments. For example, `8` -- `wiener deblur` requires 2 arguments looked like this:
-
-```text
-Selected preprocessor wiener deblur.
-Argument ``kernel_size`` (required: True) -- the point distribution pattern, recommended range: integer from 2 to 5
-Argument Value for kernel_size (blank for default) >2
-Argument ``balance`` (required: True) -- a parameter that tune the data restoration, recommended range: float from 0.005 to 1
-Argument Value for balance (blank for default) >0.1
-Preprocessor Initialized filter 'wiener deblur' with arguments {"kernel_size": 2, "balance": 0.1}
-Accept? Y/N >Y
-```
-
-If an exception is caught, PPE would discard the pre-processor and return to the initial state. For example:
-
-```text
-Enter Preprocessor ID (-1 to exit) >7
-Selected preprocessor unsharp mask.
-Argument ``radius`` (required: False) -- the larger it is, the clearer the edges, recommended range: float from 1 to 5
-Argument Value for radius (blank for default) >-1
-Argument ``amount`` (required: False) -- the extent that the detail is amplified, recommended range: float from 1 to 15
-Argument Value for amount (blank for default) >-1
-Preprocessor Initialized filter 'unsharp mask' with arguments {"radius": -1.0, "amount": -1.0}
-Exception Sigma values less than zero are not valid captured!
-```
-
-% TODO: GUI
-
 ## Tutorials on Data Structures
 
-<<<<<<< HEAD
-This package contains basic datastructures for analysing COVID data with a similiar structure. Following pages contains tutorials on data structures used in this project. You may use them on your own training datasets if you wish to train them on your server.
-=======
 The following pages contain tutorials on data structures used in this project. You may use them on your own datasets.
->>>>>>> eb2a1fe1
 
 
 ```{toctree}
