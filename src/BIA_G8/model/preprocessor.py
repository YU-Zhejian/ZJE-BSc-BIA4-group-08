from __future__ import annotations

import json
from abc import abstractmethod
from typing import Final, Dict, Any, Iterable, Type, Tuple, List

import numpy as np
import skimage.exposure as skiexp
import skimage.filters as skifilt
import skimage.filters.rank as skifiltrank
import skimage.restoration as skiresort
import skimage.transform as skitrans
from numpy import typing as npt

from BIA_G8 import get_lh
from BIA_G8.helper.io_helper import AbstractTOMLSerializable
from BIA_G8.helper.ndarray_helper import describe
from BIA_G8.model import unset, Argument, argument_string_to_int, argument_string_to_float, \
    LackRequiredArgumentError

_lh = get_lh(__name__)


def _preprocessor_documentation_decorator(cls: Type[AbstractPreprocessor]) -> Type[AbstractPreprocessor]:
    cls.__doc__ = f"{cls.__name__} ({cls.name}) -- {cls.description}\n\n"
    if not cls._arguments:
        cls.__doc__ += "No arguments available\n"
    else:
        for argument in cls._arguments.values():
            cls.__doc__ += f"* {repr(argument)} \n"
    return cls


class AbstractPreprocessor(AbstractTOMLSerializable):
    """
    The abstraction of a general purposed preprocessing step.
    """
    _arguments: Dict[str, Argument]
    _parsed_kwargs: Dict[str, Any]

    description: str = "NOT AVAILABLE"
    """
    Class attribute that represents human readable preprocessor description.
    
    :meta private:
    """

    name: str = "UNNAMED"
    """
    Class attribute that represents human readable preprocessor name.
    
    :meta private:
    """

    @abstractmethod
    def _function(self, img: npt.NDArray, **kwargs) -> npt.NDArray:
        raise NotImplementedError

    @property
    def arguments(self) -> Iterable[Argument]:
        """Argument parsers inside this preprocessor"""
        return iter(self._arguments.values())

    def __init__(self) -> None:
        if not hasattr(self, "_arguments"):
            raise TypeError
        self._parsed_kwargs = {}

    def __repr__(self):
        return f"Initialized filter '{self.name}' with arguments {json.dumps(self._parsed_kwargs)}"

    def __str__(self):
        return repr(self)

    def __eq__(self, other: AbstractPreprocessor) -> bool:
        if not isinstance(other, self.__class__):
            return False
        return self.to_dict() == other.to_dict()

    def set_params(self, **kwargs) -> AbstractPreprocessor:
        """
        Set arguments to the preprocessor. See the documentation of corresponding subclasses for more details.
        """
        for argument in self._arguments.values():
            if argument.name not in kwargs:
                if argument.is_required:
                    raise LackRequiredArgumentError(argument)
            parsed_argument_value = self._arguments[argument.name](kwargs[argument.name])
            if parsed_argument_value is not unset:
                self._parsed_kwargs[argument.name] = parsed_argument_value
            else:
                if argument.is_required:
                    raise LackRequiredArgumentError(argument)
        _lh.debug(repr(self))
        return self

    def execute(self, img: npt.NDArray) -> npt.NDArray:
        """
        Execute the preprocessor, which converts an image to another.

        :param img: Image to be preprocessed. Should be float64 in range [0, 1]
        :return: Processed image. Should be float64 in range [0, 1]
        """
        return self._function(img, **self._parsed_kwargs)

    def to_dict(self) -> Dict[str, Any]:
        return dict(self._parsed_kwargs)

    @classmethod
    def from_dict(cls, exported_dict: Dict[str, Any]) -> AbstractPreprocessor:
        return cls().set_params(**exported_dict)


@_preprocessor_documentation_decorator
class DumbPreprocessor(AbstractPreprocessor):
    _arguments: Final[Dict[str, Argument]] = {}
    name: Final[str] = "dumb"
    description: Final[str] = "This preprocessor does nothing!"

    def _function(self, img: npt.NDArray, **kwargs) -> npt.NDArray:
        return img


@_preprocessor_documentation_decorator
class DescribePreprocessor(AbstractPreprocessor):
    _arguments: Final[Dict[str, Argument]] = {}
    name: Final[str] = "describe"
    description: Final[str] = "This preprocessor describes status of current image"

    def _function(self, img: npt.NDArray, **kwargs) -> npt.NDArray:
        _lh.info(describe(img))
        return img


@_preprocessor_documentation_decorator
class NormalizationPreprocessor(AbstractPreprocessor):
    _arguments: Final[Dict[str, Argument]] = {}
    name: Final[str] = "normalize"
    description: Final[str] = "This preprocessor normalize the image for analysis"

    def _function(self, img: npt.NDArray, **kwargs) -> npt.NDArray:
        if len(img.shape) == 3:
            img = img[:, :, 0]
        img = skitrans.resize(img, (256, 256))
        return img


@_preprocessor_documentation_decorator
class AdjustExposurePreprocessor(AbstractPreprocessor):
    _arguments: Final[Dict[str, Argument]] = {}
    name: Final[str] = "adjust exposure"
    description: Final[str] = "This preprocessor can correct the image if it is underexposed or overexposed"

    def _function(self, img: npt.NDArray, **kwargs) -> npt.NDArray:
        q2, q98 = np.percentile(img, (2, 98))
        img = skiexp.rescale_intensity(img, in_range=(q2, q98))
        img = skiexp.equalize_adapthist(img)
        return img


@_preprocessor_documentation_decorator
class DenoiseMedianPreprocessor(AbstractPreprocessor):
    _arguments: Final[Dict[str, Argument]] = {
        argument.name: argument for argument in (
            Argument(
                name="footprint_length_width",
                description="degree of the filter, the larger the smoother, recommended range: integar from 3 to 12",  
                is_required=False,
                parse_str=argument_string_to_int
            ),
        )
    }
<<<<<<< HEAD
    name: Final[str] = "denoise (median)"
    description: Final[str] = "This preprocessor can remove noise"
=======
    _name: Final[str] = "denoise (median)"
    _description: Final[str] = "This preprocessor can remove noise, especially salt & pepper noise"
>>>>>>> a5c31836

    def _function(self, img: npt.NDArray, **kwargs) -> npt.NDArray:
        if "footprint_length_width" in kwargs:
            footprint_length_width = kwargs["footprint_length_width"]
            footprint = np.ones(
                shape=(footprint_length_width, footprint_length_width),
                dtype=int
            )
            return skifiltrank.median(img, footprint=footprint)
        else:
            return skifiltrank.median(img)


@_preprocessor_documentation_decorator
class DenoiseMeanPreprocessor(AbstractPreprocessor):
    _arguments: Final[Dict[str, Argument]] = {
        argument.name: argument for argument in (
            Argument(
                name="footprint_length_width",
                description="degree of the filter, the larger the smoother, recommended range: integar from 3 to 12", 
                is_required=True,
                parse_str=argument_string_to_int
            ),
        )
    }
<<<<<<< HEAD
    name: Final[str] = "denoise (mean)"
    description: Final[str] = "This preprocessor can remove noise"
=======
    _name: Final[str] = "denoise (mean)"
    _description: Final[str] = "This preprocessor can smooth the image and remove unnecessary details"
>>>>>>> a5c31836

    def _function(self, img: npt.NDArray, **kwargs) -> npt.NDArray:
        footprint_length_width = kwargs["footprint_length_width"]
        footprint = np.ones(
            shape=(footprint_length_width, footprint_length_width),
            dtype=int
        )
        return skifiltrank.mean(img, footprint=footprint)


@_preprocessor_documentation_decorator
class DenoiseGaussianPreprocessor(AbstractPreprocessor):
    _arguments: Final[Dict[str, Argument]] = {
        argument.name: argument for argument in (
            Argument(
                name="sigma",
                description="the blur effect of this filter, the larger the smoother, recommended range: scalar from 1 to 5",
                is_required=False,
                parse_str=argument_string_to_int
            ),
        )
    }
<<<<<<< HEAD
    name: Final[str] = "denoise (gaussian)"
    description: Final[str] = "This preprocessor can remove noise"
=======
    _name: Final[str] = "denoise (gaussian)"
    _description: Final[str] = "This preprocessor can remove noise, especially gaussian noise"
>>>>>>> a5c31836

    def _function(self, img: npt.NDArray, **kwargs) -> npt.NDArray:
        return skifilt.gaussian(img, **kwargs)


@_preprocessor_documentation_decorator
class UnsharpMaskPreprocessor(AbstractPreprocessor):
    _arguments: Final[Dict[str, Argument]] = {
        argument.name: argument for argument in (
            Argument(
                name="radius",
                description="the larger it is, the clearer the edges, recommended range: scalar from 1 to 5",
                is_required=False,
                parse_str=argument_string_to_float
            ),
            Argument(
                name="amount",
                description="the extent that the detail is amplified, recommended range: scalar from 1 to 15",
                is_required=False,
                parse_str=argument_string_to_float
            ),
        )
    }
<<<<<<< HEAD
    name: Final[str] = "unsharp mask"
    description: Final[str] = "This preprocessor can sharp the images"
=======
    _name: Final[str] = "unsharp mask"
    _description: Final[str] = "This preprocessor can sharp the images, not recommended unless the image is blur"
>>>>>>> a5c31836

    def _function(self, img: npt.NDArray, **kwargs) -> npt.NDArray:
        return skifilt.unsharp_mask(img, **kwargs)


@_preprocessor_documentation_decorator
class WienerDeblurPreprocessor(AbstractPreprocessor):
    _arguments: Final[Dict[str, Argument]] = {
        argument.name: argument for argument in (
            Argument(
                name="kernel_size",
                description="the point distribution pattern, recommended range: integar from 2 to 5",  
                is_required=True,
                parse_str=argument_string_to_int
            ),
            Argument(
                name="balance",
                description="a parameter that tune the data restoration, recommended range: float from 0.005 to 1", 
                is_required=True,
                parse_str=argument_string_to_int
            ),
        )
    }
    _required_argument_names: Final[List[str]] = ["kernel_size", "balance"]
<<<<<<< HEAD
    name: Final[str] = "wiener deblur"
    description: Final[str] = "This preprocessor can deblur the images"
=======
    _name: Final[str] = "wiener deblur"
    _description: Final[str] = "This preprocessor can deblur the images which is caused by the mild movement of patient"
>>>>>>> a5c31836

    def _function(self, img: npt.NDArray, **kwargs) -> npt.NDArray:
        kernel = np.ones(kwargs["kernel_size"])
        balance = kwargs["balance"]
        return skiresort.wiener(img, psf=kernel / np.size(kernel), balance=balance)


_preprocessors: Dict[str, Type[AbstractPreprocessor]] = {
    cls.name: cls for cls in (
        DumbPreprocessor,
        DescribePreprocessor,
        NormalizationPreprocessor,
        AdjustExposurePreprocessor,
        DenoiseMedianPreprocessor,
        DenoiseMeanPreprocessor,
        DenoiseGaussianPreprocessor,
        UnsharpMaskPreprocessor,
        WienerDeblurPreprocessor
    )
}


def get_preprocessor(preprocessor_name: str) -> Type[AbstractPreprocessor]:
    """Get :py:class:`AbstractPreprocessor` subclass using its name"""
    return _preprocessors[preprocessor_name]


def get_available_preprocessor_names() -> Iterable[str]:
    """Get a list of names of available :py:class:`AbstractPreprocessor` subclass"""
    return iter(_preprocessors.keys())


def get_preprocessor_name_descriptions() -> Iterable[Tuple[str, str]]:
    """
    Get a list of names and descriptions of available :py:class:`AbstractPreprocessor` subclass
    """
    return (
        (preprocessor_type().name, preprocessor_type().description)
        for preprocessor_type in _preprocessors.values()
    )<|MERGE_RESOLUTION|>--- conflicted
+++ resolved
@@ -164,19 +164,14 @@
         argument.name: argument for argument in (
             Argument(
                 name="footprint_length_width",
-                description="degree of the filter, the larger the smoother, recommended range: integar from 3 to 12",  
+                description="degree of the filter, the larger the smoother, recommended range: integer from 3 to 12",
                 is_required=False,
                 parse_str=argument_string_to_int
             ),
         )
     }
-<<<<<<< HEAD
     name: Final[str] = "denoise (median)"
-    description: Final[str] = "This preprocessor can remove noise"
-=======
-    _name: Final[str] = "denoise (median)"
-    _description: Final[str] = "This preprocessor can remove noise, especially salt & pepper noise"
->>>>>>> a5c31836
+    description: Final[str] = "This preprocessor can remove noise, especially salt & pepper noise"
 
     def _function(self, img: npt.NDArray, **kwargs) -> npt.NDArray:
         if "footprint_length_width" in kwargs:
@@ -196,19 +191,14 @@
         argument.name: argument for argument in (
             Argument(
                 name="footprint_length_width",
-                description="degree of the filter, the larger the smoother, recommended range: integar from 3 to 12", 
+                description="degree of the filter, the larger the smoother, recommended range: integer from 3 to 12",
                 is_required=True,
                 parse_str=argument_string_to_int
             ),
         )
     }
-<<<<<<< HEAD
     name: Final[str] = "denoise (mean)"
-    description: Final[str] = "This preprocessor can remove noise"
-=======
-    _name: Final[str] = "denoise (mean)"
-    _description: Final[str] = "This preprocessor can smooth the image and remove unnecessary details"
->>>>>>> a5c31836
+    description: Final[str] = "This preprocessor can smooth the image and remove unnecessary details"
 
     def _function(self, img: npt.NDArray, **kwargs) -> npt.NDArray:
         footprint_length_width = kwargs["footprint_length_width"]
@@ -225,19 +215,15 @@
         argument.name: argument for argument in (
             Argument(
                 name="sigma",
-                description="the blur effect of this filter, the larger the smoother, recommended range: scalar from 1 to 5",
+                description="the blur effect of this filter, the larger the smoother, recommended range: scalar from "
+                            "1 to 5",
                 is_required=False,
                 parse_str=argument_string_to_int
             ),
         )
     }
-<<<<<<< HEAD
     name: Final[str] = "denoise (gaussian)"
-    description: Final[str] = "This preprocessor can remove noise"
-=======
-    _name: Final[str] = "denoise (gaussian)"
-    _description: Final[str] = "This preprocessor can remove noise, especially gaussian noise"
->>>>>>> a5c31836
+    description: Final[str] = "This preprocessor can remove noise, especially gaussian noise"
 
     def _function(self, img: npt.NDArray, **kwargs) -> npt.NDArray:
         return skifilt.gaussian(img, **kwargs)
@@ -249,25 +235,20 @@
         argument.name: argument for argument in (
             Argument(
                 name="radius",
-                description="the larger it is, the clearer the edges, recommended range: scalar from 1 to 5",
+                description="the larger it is, the clearer the edges, recommended range: float from 1 to 5",
                 is_required=False,
                 parse_str=argument_string_to_float
             ),
             Argument(
                 name="amount",
-                description="the extent that the detail is amplified, recommended range: scalar from 1 to 15",
+                description="the extent that the detail is amplified, recommended range: float from 1 to 15",
                 is_required=False,
                 parse_str=argument_string_to_float
             ),
         )
     }
-<<<<<<< HEAD
     name: Final[str] = "unsharp mask"
-    description: Final[str] = "This preprocessor can sharp the images"
-=======
-    _name: Final[str] = "unsharp mask"
-    _description: Final[str] = "This preprocessor can sharp the images, not recommended unless the image is blur"
->>>>>>> a5c31836
+    description: Final[str] = "This preprocessor can sharp the images, not recommended unless the image is blur"
 
     def _function(self, img: npt.NDArray, **kwargs) -> npt.NDArray:
         return skifilt.unsharp_mask(img, **kwargs)
@@ -279,26 +260,21 @@
         argument.name: argument for argument in (
             Argument(
                 name="kernel_size",
-                description="the point distribution pattern, recommended range: integar from 2 to 5",  
+                description="the point distribution pattern, recommended range: integer from 2 to 5",
                 is_required=True,
                 parse_str=argument_string_to_int
             ),
             Argument(
                 name="balance",
-                description="a parameter that tune the data restoration, recommended range: float from 0.005 to 1", 
+                description="a parameter that tune the data restoration, recommended range: float from 0.005 to 1",
                 is_required=True,
                 parse_str=argument_string_to_int
             ),
         )
     }
     _required_argument_names: Final[List[str]] = ["kernel_size", "balance"]
-<<<<<<< HEAD
     name: Final[str] = "wiener deblur"
-    description: Final[str] = "This preprocessor can deblur the images"
-=======
-    _name: Final[str] = "wiener deblur"
-    _description: Final[str] = "This preprocessor can deblur the images which is caused by the mild movement of patient"
->>>>>>> a5c31836
+    description: Final[str] = "This preprocessor can deblur the images which is caused by the mild movement of patient"
 
     def _function(self, img: npt.NDArray, **kwargs) -> npt.NDArray:
         kernel = np.ones(kwargs["kernel_size"])
