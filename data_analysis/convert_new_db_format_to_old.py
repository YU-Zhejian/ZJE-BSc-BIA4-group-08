--- conflicted
+++ resolved
@@ -30,22 +30,11 @@
 
     if mask.shape != final_image_size:
         mask = skitrans.resize(image, final_image_size)
-<<<<<<< HEAD
-    # Retain the lung region while color other parts of the images into black and enhance it with adapthist
-    out_image = skiexp.equalize_adapthist(skiexp.rescale_intensity(image * mask))
-
-    # Save the out_images into foders named by their lables under out_dir.
-    paths = _image_path.split(os.path.sep)
-    label_name, image_name = paths[-2], paths[-1]
-    os.makedirs(os.path.join(out_dir, label_name), exist_ok=True)
-    # Here we use .npy.xz as the format of saving because saving the image with skimage.io requir changing image format which can reduce the quality of the image.
-=======
 
     out_image = image * mask
     paths = _image_path.split(os.path.sep)
     label_name, image_name = paths[-3], paths[-1]
     os.makedirs(os.path.join(_out_dir, label_name), exist_ok=True)
->>>>>>> df774fe0
     write_np_xz(out_image, os.path.join(_out_dir, label_name, image_name.replace(".png", ".npy.xz")))
 
 
@@ -54,17 +43,8 @@
 @click.option("--out_dir", help="Database using old format")
 def main(images_dir: str, out_dir: str) -> None:
     image_dirnames = list(glob(os.path.join(images_dir, "*", "")))
-<<<<<<< HEAD
-    mask_dirnames = [dirname.replace("images", "masks") for dirname in image_dirnames]
-    # Sort the objects in the same order.
-    for image_dirname, mask_dirname in zip(image_dirnames, mask_dirnames):
-        image_paths = sorted(glob(os.path.join(image_dirname, "*.png")))
-        mask_paths = sorted(glob(os.path.join(mask_dirname, "*.png")))
-        # Increase the speed
-=======
     for image_dirname in image_dirnames:
         image_paths = sorted(glob(os.path.join(image_dirname, "images", "*.png")))
->>>>>>> df774fe0
         parallel_map(
             #Convert these images to to masked ones.
             lambda image_and_mask_path: convert(*image_and_mask_path, out_dir),
@@ -77,11 +57,7 @@
                 desc=f"Converting images from {image_dirname}"
             )
         )
-<<<<<<< HEAD
-        
-=======
 
 
 if __name__ == "__main__":
-    main()
->>>>>>> df774fe0
+    main()